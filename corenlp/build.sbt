name := "processors-corenlp"

<<<<<<< HEAD
libraryDependencies ++= {
  val akkaV = "2.5.2"
  Seq (
    "ai.lum"             %%  "common"            % "0.0.7",
    "edu.stanford.nlp"    %  "stanford-corenlp"  % "3.5.1",
    "edu.stanford.nlp"    %  "stanford-corenlp"  % "3.5.1" classifier "models",
    "org.clulab"          %  "bioresources"      % "1.1.22",

    // logging
    "com.typesafe.scala-logging"  %%  "scala-logging"    % "3.4.0",
    "ch.qos.logback"               %  "logback-classic"  % "1.0.10",
    "org.slf4j"                    %  "slf4j-api"        % "1.7.10",

    // AKKA
    "com.typesafe.akka"   %%  "akka-actor"   % akkaV,
//  "com.typesafe.akka"   %%  "akka-remote"  % akkaV,
    "com.typesafe.akka"   %%  "akka-slf4j"   % akkaV,

    // testing
    "org.scalatest"       %%  "scalatest"      % "2.2.4"  % "test",
    "com.typesafe.akka"   %%  "akka-testkit"   % akkaV    % "test"
  )
}
=======
libraryDependencies ++= Seq(
  "org.scalatest" %% "scalatest" % "2.2.4" % "test",
  "ai.lum" %% "common" % "0.0.7",
  "org.clulab" % "bioresources" % "1.1.23",
  "edu.stanford.nlp" % "stanford-corenlp" % "3.5.1",
  "edu.stanford.nlp" % "stanford-corenlp" % "3.5.1" classifier "models",
  "ch.qos.logback" % "logback-classic" % "1.0.10",
  "org.slf4j" % "slf4j-api" % "1.7.10"
)
>>>>>>> 80eaa75e
<|MERGE_RESOLUTION|>--- conflicted
+++ resolved
@@ -1,13 +1,12 @@
 name := "processors-corenlp"
 
-<<<<<<< HEAD
 libraryDependencies ++= {
   val akkaV = "2.5.2"
   Seq (
     "ai.lum"             %%  "common"            % "0.0.7",
     "edu.stanford.nlp"    %  "stanford-corenlp"  % "3.5.1",
     "edu.stanford.nlp"    %  "stanford-corenlp"  % "3.5.1" classifier "models",
-    "org.clulab"          %  "bioresources"      % "1.1.22",
+    "org.clulab"          %  "bioresources"      % "1.1.23",
 
     // logging
     "com.typesafe.scala-logging"  %%  "scala-logging"    % "3.4.0",
@@ -23,15 +22,4 @@
     "org.scalatest"       %%  "scalatest"      % "2.2.4"  % "test",
     "com.typesafe.akka"   %%  "akka-testkit"   % akkaV    % "test"
   )
-}
-=======
-libraryDependencies ++= Seq(
-  "org.scalatest" %% "scalatest" % "2.2.4" % "test",
-  "ai.lum" %% "common" % "0.0.7",
-  "org.clulab" % "bioresources" % "1.1.23",
-  "edu.stanford.nlp" % "stanford-corenlp" % "3.5.1",
-  "edu.stanford.nlp" % "stanford-corenlp" % "3.5.1" classifier "models",
-  "ch.qos.logback" % "logback-classic" % "1.0.10",
-  "org.slf4j" % "slf4j-api" % "1.7.10"
-)
->>>>>>> 80eaa75e
+}