--- conflicted
+++ resolved
@@ -1,11 +1,7 @@
 name := "processors-main"
 
 libraryDependencies ++= {
-<<<<<<< HEAD
   val akkaV = "2.5.4"
-=======
-
->>>>>>> 49ed0a89
   val json4sVersion = "3.5.2"
 
   Seq(
