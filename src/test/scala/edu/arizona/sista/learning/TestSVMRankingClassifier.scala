package edu.arizona.sista.learning

import org.scalatest._
import scala.collection.mutable.{ArrayBuffer, ListBuffer}
import java.io.{File, PrintWriter}
import scala.sys.process._

object NeedsExternalBinary extends Tag("NeedsExternalBinary")

/**
<<<<<<< HEAD
 * Tests training svm_rank; needs the svm_rank_classify in the $PATH!
 * User: mihais
 * Date: 4/25/13
 */
=======
  *
  * Tests training svm_rank; needs the svm_rank_classify in the $PATH!
  * User: mihais
  * Date: 4/25/13
  */
>>>>>>> bcf81644
class TestSVMRankingClassifier extends FlatSpec with Matchers {

  "SVMRankingClassifier" should "perform similarly to the command line svm_rank_classify" taggedAs (NeedsExternalBinary) in {
    val dataset = new BVFRankingDataset[String]

    val qid1 = new ListBuffer[Datum[Int, String]]
    qid1 += new BVFDatum[Int, String](2, List("good", "great"))
    qid1 += new BVFDatum[Int, String](1, List("bad", "awful"))
    dataset += qid1.toList

    val qid2 = new ListBuffer[Datum[Int, String]]
    qid2 += new BVFDatum[Int, String](2, List("good"))
    qid2 += new BVFDatum[Int, String](1, List("great"))
    dataset += qid2.toList

    //println("Dataset feature lexicon is:\n" + dataset.featureLexicon)
    // normally, keepIntermediateFiles = false
    // also, set the working directory to something meaningful in your application
    val classifier = new SVMRankingClassifier[String](".", keepIntermediateFiles = true)
    classifier.train(dataset)

    val qid3 = new ListBuffer[Datum[Int, String]]
    qid3 += new BVFDatum[Int, String](2, List("good", "bad"))
    qid3 += new BVFDatum[Int, String](1, List("great"))
    val scores = classifier.scoresOf(qid3)
    //println("Scores: " + scores)

    //
    // the code before is just for debug purposes
    // we do not do this in real life
    //

    // let's make sure we get the same values as svm_rank_classify
    val pw = new PrintWriter("./test.dat")
    classifier.mkTestFile(pw, qid3, 1)
    pw.close()
    val exitCode = "svm_rank_classify ./test.dat ./model.dat ./predictions".!
    exitCode should be (0)

    val svmRankClassifyScores =
      io.Source.fromFile("./predictions").getLines().map(l => l.toDouble).toArray
    val ourScores = scores.toArray
    svmRankClassifyScores(0) should be (ourScores(0))
    svmRankClassifyScores(1) should be (ourScores(1))
    //println("Scores match!")

    //
    // let's verify that we get the same scores after serialization
    //
    classifier.saveTo("./model.ser")
    val serCls:SVMRankingClassifier[String] = SVMRankingClassifier.loadFrom("./model.ser")
    val serScores = serCls.scoresOf(qid3).toArray
    serScores(0) should be (ourScores(0))
    serScores(1) should be (ourScores(1))
    //println("Scores after serialization match!")

    // delete all files generated here
    new File("./model.dat").delete()
    new File("./train.dat").delete()
    new File("./test.dat").delete()
    new File("./predictions").delete()
    new File("./model.ser").delete()
  }

  it should "perform better than 0.50 P@1 on this dataset" in {
    val dataset = RVFRankingDataset.mkDatasetFromSvmRankFormat(
      "src/test/resources/edu/arizona/sista/learning/ranking_train.txt.gz")

    val classifier = new SVMRankingClassifier[String](".", keepIntermediateFiles = true)
    classifier.train(dataset)

    val queries = RVFRankingDataset.mkDatumsFromSvmRankFormat(
      "src/test/resources/edu/arizona/sista/learning/ranking_test.txt.gz")
    val queryScores = new ArrayBuffer[Array[Double]]()
    for(query <- queries) {
      val scores = classifier.scoresOf(query)
      queryScores += scores.toArray
    }

    // we should do better the 50% P@1 on this dataset
    val p = RankerEvaluator.score(queries, queryScores.toArray)
    //println("P@1 = " + p)
    p should be > 0.50

    // delete all files generated here
    new File("./model.dat").delete()
    new File("./train.dat").delete()
  }
}<|MERGE_RESOLUTION|>--- conflicted
+++ resolved
@@ -8,18 +8,10 @@
 object NeedsExternalBinary extends Tag("NeedsExternalBinary")
 
 /**
-<<<<<<< HEAD
- * Tests training svm_rank; needs the svm_rank_classify in the $PATH!
- * User: mihais
- * Date: 4/25/13
- */
-=======
-  *
   * Tests training svm_rank; needs the svm_rank_classify in the $PATH!
   * User: mihais
   * Date: 4/25/13
   */
->>>>>>> bcf81644
 class TestSVMRankingClassifier extends FlatSpec with Matchers {
 
   "SVMRankingClassifier" should "perform similarly to the command line svm_rank_classify" taggedAs (NeedsExternalBinary) in {
